--- conflicted
+++ resolved
@@ -602,14 +602,10 @@
     from transformers.modeling_utils import unwrap_model
     lora_path=os.path.join(training_args.output_dir,'pt_lora_model')
     os.makedirs(lora_path, exist_ok=True)
-<<<<<<< HEAD
-    unwrap_model(model).peft_config.save_pretrained(lora_path)
-=======
     try:
         unwrap_model(model).peft_config.save_pretrained(lora_path)
     except AttributeError:
         unwrap_model(model).peft_config['default'].save_pretrained(lora_path)
->>>>>>> 84e76f9a
     shutil.copyfile(
         os.path.join(training_args.output_dir,'pytorch_model.bin'),
         os.path.join(lora_path,'adapter_model.bin'))
